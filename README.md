--- conflicted
+++ resolved
@@ -1,19 +1,15 @@
 # ESL-VWR2A Simulator
-<<<<<<< HEAD
-The "How to start" notebook allows you to manage kernels, simulate them, generate assembly files that can the be integrated into the HEEP-Alive (X-HEEP + VWR2A) flow.
-This simulator does not include the compilation of C code into CGRA-compatible assembly code.
-=======
 The [VWR2A architecture](https://dl.acm.org/doi/abs/10.1145/3489517.3530980) is a powerful CGRA-like processor designed for the biomedical domain, but can be used to accelerate a multitude of edge-AI applications if programmed accordingly. This simulator repository models the different architectural components of VWR2A (RTL blocks, memories, processing elements, etc.) using Python structures. This repository serves to:
 * Educate new users of the VWR2A architecutre on its full structure and funcitonality
 * Enable users to deconstruct existing kernels and understand their functionality at every step
 * Facilitate the development of new kernels, thus expanding the potential and impact of the VWR2A
 This simulator does not include the compilation of C code into VWR2A-compatible assembly code.
->>>>>>> 175ea53e
 
 # Structure
-The `develop_new_kernel.ipynb` file teaches you how to understand existing VWR2A kernels and start writing new ones.
+The `how_to_start.ipynb` file teaches you how to understand existing VWR2A kernels and start writing new ones.
 
-The `vwr2a_docs/` folder includes important information about the strucutre and funciton of the architecture.
+The `vwr2a_docs/` folder includes important information about the strucutre and function of the architecture.
+It is also included a description of the assembly ISA for the VWR2A.
 
 The `src/` folder contains Python structures modeling each architectural module of the VWR2A, functions for encoding/decoding the Assembly language of each of these blocks, and (future work) simulations of its processing and memeory elements.
 
